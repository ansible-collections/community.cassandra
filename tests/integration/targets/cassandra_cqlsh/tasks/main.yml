# test code for the cassandra_cqlsh module
# (c) 2020,  Rhys Campbell <rhys.james.campbell@googlemail.com>

# This file is part of Ansible
#
# Ansible is free software: you can redistribute it and/or modify
# it under the terms of the GNU General Public License as published by
# the Free Software Foundation, either version 3 of the License, or
# (at your option) any later version.
#
# Ansible is distributed in the hope that it will be useful,
# but WITHOUT ANY WARRANTY; without even the implied warranty of
# MERCHANTABILITY or FITNESS FOR A PARTICULAR PURPOSE.  See the
# GNU General Public License for more details.
#
# You should have received a copy of the GNU General Public License
# along with Ansible.  If not, see <http://www.gnu.org/licenses/>.

# ===========================================================
- name: Install cassandra-driver
  pip:
    name: cassandra-driver
  environment:
    CASS_DRIVER_NO_CYTHON: 1

- name: Run the DESC KEYSPACES command
  community.cassandra.cassandra_cqlsh:
    execute: "DESC KEYSPACES"
  register: cqlsh

- assert:
    that:
      - "cqlsh.changed"
      - "cqlsh.transformed_output | type_debug == 'list'"
      - "'system_auth' in cqlsh.transformed_output"
      - "'system' in cqlsh.transformed_output"
      - "cqlsh.msg == 'transform type was auto'"

- name: SELECT from system.local table
  community.cassandra.cassandra_cqlsh:
    execute: "SELECT * FROM system.local"
  register: cqlsh

- assert:
    that:
      - "cqlsh.changed"
      - "'cql_version' in cqlsh.transformed_output"
      - "cqlsh.msg == 'transform type was auto'"

- name: SELECT from system.local table as json
  community.cassandra.cassandra_cqlsh:
    execute: "SELECT json * FROM system.local"
  register: cqlsh

- assert:
    that:
      - "cqlsh.changed"
      - "cqlsh.transformed_output | type_debug == 'list'"
      - "'cql_version' in cqlsh.transformed_output[0] | string"
      - "cqlsh.msg == 'transform type was auto'"
      - "cqlsh.transformed_output[0]['bootstrapped'] == 'COMPLETED'"
      - "cqlsh.transformed_output[0]['gossip_generation'] > 0"

- name: SELECT from system.sstable_activity table as json (should be empty)
  community.cassandra.cassandra_cqlsh:
    execute: "SELECT json * FROM system.sstable_activity"
  register: cqlsh

- assert:
    that:
      - "cqlsh.changed"
      - "cqlsh.transformed_output | type_debug == 'list'"

- name: Ensure epel is available
  yum:
    name: epel-release
  when: ansible_os_family == "RedHat"

- name: Create test keyspace
  community.cassandra.cassandra_keyspace:
    name: test
    state: present

- name: Create a test table
  community.cassandra.cassandra_table:
    name: test
    keyspace: test
    state: present
    columns:
      - id: uuid
      - username: text
      - encrypted_password: blob
      - first_name: text
      - last_name: text
      - dob: date
    primary_key:
      - username

- name: Create an file with a bucnh of cql command
  copy:
    content: |
      INSERT INTO test.test (id, username, first_name, last_name) VALUES (uuid(), 'rhysmeister', 'Rhys', 'Campbell');
      INSERT INTO test.test (id, username, first_name, last_name) VALUES (uuid(), 'rhysmeister1', 'Rhys', 'Campbell');
      INSERT INTO test.test (id, username, first_name, last_name) VALUES (uuid(), 'rhysmeister2', 'Rhys', 'Campbell');
      INSERT INTO test.test (id, username, first_name, last_name) VALUES (uuid(), 'rhysmeister3', 'Rhys', 'Campbell');
      INSERT INTO test.test (id, username, first_name, last_name) VALUES (uuid(), 'rhysmeister4', 'Rhys', 'Campbell');
      INSERT INTO test.test (id, username, first_name, last_name) VALUES (uuid(), 'rhysmeister5', 'Rhys', 'Campbell');
      INSERT INTO test.test (id, username, first_name, last_name) VALUES (uuid(), 'rhysmeister6', 'Rhys', 'Campbell');
      INSERT INTO test.test (id, username, first_name, last_name) VALUES (uuid(), 'rhysmeister7', 'Rhys', 'Campbell');
      INSERT INTO test.test (id, username, first_name, last_name) VALUES (uuid(), 'rhysmeister8', 'Rhys', 'Campbell');
      INSERT INTO test.test (id, username, first_name, last_name) VALUES (uuid(), 'rhysmeister9', 'Rhys', 'Campbell');
    dest: /root/test.cql
    mode: 0600

- name: Execute the cql file using module
  community.cassandra.cassandra_cqlsh:
    file: /root/test.cql
  register: cql_file

- assert:
    that:
      - "cql_file.file == '/root/test.cql'"

- name: Select from test.test as json (should be many rows)
  community.cassandra.cassandra_cqlsh:
    execute: "SELECT json * FROM test.test"
  register: cqlsh

- assert:
    that:
      - "cqlsh.changed"
      - "cqlsh.transformed_output | type_debug == 'list'"
      - "cqlsh.transformed_output | length == 10"
      - "cqlsh.transformed_output[0] | type_debug == 'dict'"

- name: Check that we can iterate over the results
  debug:
    var: "{{ item }}"
  with_items:
    - "{{ cqlsh.transformed_output }}"

- include_tasks: ../../setup_cassandra/tasks/cassandra_auth.yml
  when: cassandra_auth_tests == True

- name: Run the DESC KEYSPACES command (auth)
  community.cassandra.cassandra_cqlsh:
    username: "{{ cassandra_admin_user }}"
    password: "{{ cassandra_admin_pwd }}"
    execute: "DESC KEYSPACES"
  register: cqlsh

- assert:
    that:
      - "cqlsh.changed"
      - "cqlsh.transformed_output | type_debug == 'list'"
      - "'system_auth' in cqlsh.transformed_output"
      - "'system' in cqlsh.transformed_output"
      - "cqlsh.msg == 'transform type was auto'"

- name: Run the DESC KEYSPACES command (auth) - login aliases
  community.cassandra.cassandra_cqlsh:
    login_user: "{{ cassandra_admin_user }}"
    login_password: "{{ cassandra_admin_pwd }}"
    login_host: "127.0.0.1"
    login_port: 9042
    execute: "DESC KEYSPACES"
  register: cqlsh

- assert:
    that:
      - "cqlsh.changed"
      - "cqlsh.transformed_output | type_debug == 'list'"
      - "'system_auth' in cqlsh.transformed_output"
      - "'system' in cqlsh.transformed_output"
      - "cqlsh.msg == 'transform type was auto'"


- name: Select from test.test as json (should be many rows)
  community.cassandra.cassandra_cqlsh:
    username: "{{ cassandra_admin_user }}"
    password: "{{ cassandra_admin_pwd }}"
    execute: "SELECT json * FROM test.test"
    debug: yes
  register: cqlsh

- assert:
    that:
      - "cqlsh.changed"
      - "cqlsh.transformed_output | type_debug == 'list'"
      - "cqlsh.transformed_output | length == 10"
      - "cqlsh.transformed_output[0] | type_debug == 'dict'"
      - "cqlsh.out is defined"
      - "cqlsh.err is defined"
      - "cqlsh.rc is defined"

- name: Check that we can iterate over the results
  debug:
    var: "{{ item }}"
  with_items:
    - "{{ cqlsh.transformed_output }}"

- name: Test with various transform values
  community.cassandra.cassandra_cqlsh:
    username: "{{ cassandra_admin_user }}"
    password: "{{ cassandra_admin_pwd }}"
    execute: "SELECT json * FROM test.test"
    transform: "{{ item }}"
  with_items:
    - "json"
    - "split"
    - "raw"
  register: cqlsh

- name: Test dodgy cql handling
  community.cassandra.cassandra_cqlsh:
    username: "{{ cassandra_admin_user }}"
    password: "{{ cassandra_admin_pwd }}"
    execute: "INVALID CQL CMD"
    transform: "raw"
  register: cqlsh
  ignore_errors: yes

- assert:
    that:
      - "cqlsh.failed"
      - "'SyntaxException: line 1:0 no viable alternative' in cqlsh.msg"

<<<<<<< HEAD
- shell: "nodetool -u {{ cassandra_admin_user }} -pw {{ cassandra_admin_pwd }} status"
=======
- name: Test additional no-colour flag
  community.cassandra.cassandra_cqlsh:
    username: "{{ cassandra_admin_user }}"
    password: "{{ cassandra_admin_pwd }}"
    execute: "SELECT json * FROM test.test"
    connect_timeout: 60
    request_timeout: 30
    debug: yes
    additional_args:
      no-color: True
  register: cqlsh

- name: Test additional request_timeout flag
  community.cassandra.cassandra_cqlsh:
    username: "{{ cassandra_admin_user }}"
    password: "{{ cassandra_admin_pwd }}"
    execute: "SELECT json * FROM test.test"
    connect_timeout: 60
    debug: yes
    additional_args:
      request-timeout: 31
  register: cqlsh
>>>>>>> ae9eaf6f

- name: Test cmd with single quote
  community.cassandra.cassandra_cqlsh:
    username: "{{ cassandra_admin_user }}"
    password: "{{ cassandra_admin_pwd }}"
    execute: "ALTER KEYSPACE system_auth WITH REPLICATION= {'class':'NetworkTopologyStrategy','DC1':1}"
  register: cqlsh
  when: "cassandra_version.startswith('4') == False"   # https://issues.apache.org/jira/browse/CASSANDRA-12681?attachmentSortBy=dateTime

- assert:
    that:
      - "cqlsh.changed"
      - "cqlsh.msg == 'transform type was auto'"
  when: "cassandra_version.startswith('4') == False"   # https://issues.apache.org/jira/browse/CASSANDRA-12681?attachmentSortBy=dateTime<|MERGE_RESOLUTION|>--- conflicted
+++ resolved
@@ -225,9 +225,6 @@
       - "cqlsh.failed"
       - "'SyntaxException: line 1:0 no viable alternative' in cqlsh.msg"
 
-<<<<<<< HEAD
-- shell: "nodetool -u {{ cassandra_admin_user }} -pw {{ cassandra_admin_pwd }} status"
-=======
 - name: Test additional no-colour flag
   community.cassandra.cassandra_cqlsh:
     username: "{{ cassandra_admin_user }}"
@@ -240,7 +237,7 @@
       no-color: True
   register: cqlsh
 
-- name: Test additional request_timeout flag
+- name: Test additional request-timeout flag
   community.cassandra.cassandra_cqlsh:
     username: "{{ cassandra_admin_user }}"
     password: "{{ cassandra_admin_pwd }}"
@@ -250,7 +247,6 @@
     additional_args:
       request-timeout: 31
   register: cqlsh
->>>>>>> ae9eaf6f
 
 - name: Test cmd with single quote
   community.cassandra.cassandra_cqlsh:
