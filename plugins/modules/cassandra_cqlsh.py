#!/usr/bin/python

# 2020 Rhys Campbell <rhys.james.campbell@googlemail.com>
# https://github.com/rhysmeister
# GNU General Public License v3.0+
# (see COPYING or https://www.gnu.org/licenses/gpl-3.0.txt)
from __future__ import absolute_import, division, print_function


DOCUMENTATION = '''
---
module: cassandra_cqlsh
author: Rhys Campbell (@rhysmeister)
short_description: Run cql commands via the clqsh shell.
requirements:
  - cqlsh
description:
    - Run cql commands via the clqsh shell.
    - Run commands inline or using a cql file.
    - Attempts to parse returned data into a format that Ansible can use.
options:
  cqlsh_host:
    description:
      - Host to connect to
    type: str
    default: localhost
    aliases:
      - "login_host"
  cqlsh_port:
    description:
      - Port to connect to.
    type: int
    default: 9042
    aliases:
      - "login_port"
  username:
    description:
      - The C* user to authenticate with.
    type: str
    aliases:
      - "login_user"
  password:
    description:
      - The C* users password.
    type: str
    aliases:
      - "login_password"
  keyspace:
    description:
      - Authenticate to the given keyspace.
    type: str
  file:
    description:
      - Path to a file containing cql commands.
    type: str
  execute:
    description:
      - cqlsh command to execute.
    type: str
  encoding:
    description:
      - Specify a non-default encoding for output.
    type: str
    default: utf-8
  cqlshrc:
    description:
      - Specify an alternative cqlshrc file location.
    type: str
  cqlversion:
    description:
      - Specify a particular CQL version.
    type: str
  protocol_version:
    description:
      - Specify a specific protcol version.
    type: str
  connect_timeout:
    description:
      - Specify the connection timeout in seconds.
    type: int
    default: 5
  request_timeout:
    description:
      - Specify the default request timeout in seconds.
    type: int
    default: 10
  tty:
    description:
      - Force tty mode.
    type: bool
    default: false
  debug:
    description:
      - show additional debug info.
    type: bool
    default: false
  ssl:
    description:
      - Use SSL.
    type: bool
    default: false
  no_compact:
    description:
      - No Compact.
    type: bool
    default: false
  cqlsh_cmd:
    description:
      - cqlsh executable.
    type: str
    default: "cqlsh"
  transform:
    description:
      - Transform the output returned to the user.
      - auto - Attempt to automatically decide the best tranformation.
      - split - Split output on a character.
      - json - parse as json.
      - raw - Return the raw output.
    type: str
    choices:
      - "auto"
      - "split"
      - "json"
      - "raw"
    default: "auto"
  split_char:
    description:
      - Used by the split action in the transform stage.
    type: str
    default: " "
  additional_args:
    description:
      - Additional arguments to supply to the mongo command.
      - Supply as key-value pairs.
      - If the parameter is a valueless flag supply a bool value.
    type: raw
'''

EXAMPLES = '''
- name: Run the DESC KEYSPACES cql command
  community.cassandra.cassandra_cqlsh:
    execute: "DESC KEYSPACES"

- name: Run a file containing cql commands
  community.cassandra.cassandra_cqlsh:
    file: "/path/to/cql/file.sql"

- name: Run a cql query returning json data
  community.cassandra.cassandra_cqlsh:
    execute: "SELECT json * FROM my_keyspace.my_table WHERE partition = 'key' LIMIT 10"

- name: Use a different python
  community.cassandra.cassandra_cqlsh:
    execute: "SELECT json * FROM my_keyspace.my_table WHERE partition = 'key' LIMIT 10"
    additional_args:
      python: /usr/bin/python2
'''

RETURN = '''
file:
  description: CQL file that was executed successfully.
  returned: When a cql file is used.
  type: str
msg:
  description: A message indicating what has happened.
  returned: always
  type: str
transformed_output:
  description: Output from the cqlsh command. We attempt to parse this into a list or json where possible.
  returned: on success
  type: list
changed:
  description: Change status.
  returned: always
  type: bool
failed:
  description: Something went wrong.
  returned: on failure
  type: bool
out:
  description: Raw stdout from cqlsh.
  returned: when debug is set to true
  type: str
err:
  description: Raw stderr from cqlsh.
  returned: when debug is set to true
  type: str
rc:
  description: Return code from cqlsh.
  returned: when debug is set to true
  type: int
'''

from ansible.module_utils.basic import AnsibleModule, load_platform_subclass
import socket
import re
import time
import json
__metaclass__ = type


def add_arg_to_cmd(cmd_list, param_name, param_value, is_bool=False):
    """
    @cmd_list - List of cmd args.
    @param_name - Param name / flag.
    @param_value - Value of the parameter
    @is_bool - Flag is a boolean and has no value.
    """
    if is_bool is False and param_value is not None:
        cmd_list.append(param_name)
        if param_name == "--execute":
            if "'" in param_value:
                cmd_list.append('"{0}"'.format(param_value))
            else:
                cmd_list.append("'{0}'".format(param_value))
        else:
            cmd_list.append(param_value)
    elif is_bool is True:
        cmd_list.append(param_name)
    return cmd_list


def transform_output(output, transform_type, split_char):
    if transform_type == "auto":  # determine what transform_type to perform
        if output.strip().startswith("[json]"):
            transform_type = "json"
        elif isinstance(output.strip().split(None), list):  # Splits on whitespace
            transform_type = "split"
            split_char = None
        elif isinstance(output.strip().split(","), list):
            transform_type = "split"
            split_char = ","
        elif isinstance(output.strip().split(" "), list):
            transform_type = "split"
            split_char = " "
        elif isinstance(output.strip().split("|"), list):
            transform_type = "split"
            split_char = "|"
        elif isinstance(output.strip().split("\t"), list):
            transform_type = "split"
            split_char = "\t"
        else:
            tranform_type = "raw"
    if transform_type == "json":
        json_list = []
        if output.strip().split("\n")[-1] == "(0 rows)":
            output = json_list
        else:
            results = output.strip().split("\n")[2:-2]
            if len(results) > 0:
                for item in results:
                    json_list.append(json.loads(item))
            output = json_list
    elif transform_type == "split":
        output = output.strip().split(split_char)
    elif transform_type == "raw":
        output = output.strip()
    return output


def main():
    argument_spec = dict(
        cqlsh_host=dict(type='str', default='localhost', aliases=['login_host']),
        cqlsh_port=dict(type='int', default=9042, aliases=['login_port']),
        username=dict(type='str', aliases=['login_user']),
        password=dict(type='str', no_log=True, aliases=['login_password']),
        keyspace=dict(type='str', no_log=False),
        file=dict(type='str'),
        execute=dict(type='str'),
        encoding=dict(type='str', default='utf-8'),
        cqlshrc=dict(type='str'),
        cqlversion=dict(type='str'),
        protocol_version=dict(type='str'),
        connect_timeout=dict(type='int', default=5),
        request_timeout=dict(type='int', default=10),
        tty=dict(type='bool', default=False),
        debug=dict(type='bool', default=False),
        ssl=dict(type='bool', default=False),
        no_compact=dict(type='bool', default=False),
        cqlsh_cmd=dict(type='str', default='cqlsh'),
        transform=dict(type='str', choices=["auto", "split", "json", "raw"], default="auto"),
        split_char=dict(type='str', default=" "),
        additional_args=dict(type='raw')
    )
    module = AnsibleModule(
        argument_spec=argument_spec,
        supports_check_mode=False,
    )

    args = [
        module.params['cqlsh_cmd'],
        module.params['cqlsh_host'],
        module.params['cqlsh_port'],
    ]

    args = add_arg_to_cmd(args, "--username", module.params['username'])
    args = add_arg_to_cmd(args, "--password", module.params['password'])
    args = add_arg_to_cmd(args, "--keyspace", module.params['keyspace'])
    args = add_arg_to_cmd(args, "--file", module.params['file'])
    args = add_arg_to_cmd(args, "--execute", module.params['execute'])
    args = add_arg_to_cmd(args, "--encoding", module.params['encoding'])
    args = add_arg_to_cmd(args, "--cqlshrc", module.params['cqlshrc'])
    args = add_arg_to_cmd(args, "--protocol-version", module.params['protocol_version'])
    args = add_arg_to_cmd(args, "--connect-timeout", module.params['connect_timeout'])
    args = add_arg_to_cmd(args, "--request-timeout", module.params['request_timeout'])
    args = add_arg_to_cmd(args, "--tty", None, module.params['tty'])
    args = add_arg_to_cmd(args, "--debug", None, module.params['debug'])
    args = add_arg_to_cmd(args, "--no-compact", None, module.params['no_compact'])

    additional_args = module.params['additional_args']
    if additional_args is not None:
        for key, value in additional_args.items():
            if isinstance(value, bool):
                args.append(" --{0}".format(key))
            elif isinstance(value, str) or isinstance(value, int):
                args.append(" --{0} {1}".format(key, value))

    rc = None
    out = ''
    err = ''
    result = {}
    cmd = " ".join(str(item) for item in args)

    (rc, out, err) = module.run_command(cmd, check_rc=False)

    if module.params['debug']:
        result['out'] = out
        result['err'] = err
        result['rc'] = rc
        result['cmd'] = cmd

    if rc != 0:
<<<<<<< HEAD
        module.fail_json(**result)
=======
        module.fail_json(msg=err.strip(),cmd=cmd)
>>>>>>> d9533837
    else:
        result['changed'] = True
        try:
            output = transform_output(out,
                                      module.params['transform'],
                                      module.params['split_char'])
            result['transformed_output'] = output
            result['msg'] = "transform type was {0}".format(module.params['transform'])
            if module.params['file'] is not None:
                result['file'] = module.params['file']
        except Exception as excep:
            result['msg'] = "Error tranforming output: {0}".format(str(excep))
            result['transformed_output'] = None

    module.exit_json(**result)


if __name__ == '__main__':
    main()<|MERGE_RESOLUTION|>--- conflicted
+++ resolved
@@ -330,11 +330,7 @@
         result['cmd'] = cmd
 
     if rc != 0:
-<<<<<<< HEAD
         module.fail_json(**result)
-=======
-        module.fail_json(msg=err.strip(),cmd=cmd)
->>>>>>> d9533837
     else:
         result['changed'] = True
         try:
